/*
 *   Copyright (c) 2020 Board of Trustees of the University of Illinois.
 *   All rights reserved.

 *   Licensed under the Apache License, Version 2.0 (the "License");
 *   you may not use this file except in compliance with the License.
 *   You may obtain a copy of the License at

 *   http://www.apache.org/licenses/LICENSE-2.0

 *   Unless required by applicable law or agreed to in writing, software
 *   distributed under the License is distributed on an "AS IS" BASIS,
 *   WITHOUT WARRANTIES OR CONDITIONS OF ANY KIND, either express or implied.
 *   See the License for the specific language governing permissions and
 *   limitations under the License.
 */

package web

import (
	"context"
	"crypto/rsa"
	"encoding/json"
	"errors"
	"fmt"
	"health/core"
	"health/core/model"
	"health/utils"
	"log"
	"net/http"
	"strings"
	"sync"
	"time"

	"github.com/dgrijalva/jwt-go"
	"github.com/lestrrat-go/jwx/jwk"
	"golang.org/x/sync/syncmap"
	"gopkg.in/ericchiang/go-oidc.v2"
)

type cacheUser struct {
	user      *model.User
	lastUsage time.Time
}

//Auth handler
type Auth struct {
	apiKeysAuth   *APIKeysAuth
	userAuth      *UserAuth
	adminAuth     *AdminAuth
	providersAuth *ProvidersAuth
}

//Start starts the auth module
func (auth *Auth) Start() error {
	auth.adminAuth.start()
	auth.userAuth.start()

	return nil
}

func (auth *Auth) apiKeyCheck(w http.ResponseWriter, r *http.Request) (bool, *string) {
	return auth.apiKeysAuth.check(w, r)
}

func (auth *Auth) adminCheck(w http.ResponseWriter, r *http.Request) (bool, *model.User, string, *model.ShibbolethAuth) {
	return auth.adminAuth.check(w, r)
}

func (auth *Auth) createAdminAppUser(shibboAuth *model.ShibbolethAuth) (*model.User, error) {
	return auth.adminAuth.createAdminAppUser(shibboAuth)
}

func (auth *Auth) providersCheck(w http.ResponseWriter, r *http.Request) bool {
	return auth.providersAuth.check(w, r)
}

func (auth *Auth) userCheck(w http.ResponseWriter, r *http.Request) (bool, *model.User, *string, *string) {
	return auth.userAuth.userCheck(w, r)
}

func (auth *Auth) userAccountsCheck(w http.ResponseWriter, r *http.Request) (bool, *model.User, *model.Account) {
	return auth.userAuth.userAccountsCheck(w, r)
}

func (auth *Auth) updateAppUser(user model.User, uuid string, publicKey string, consent bool, exposureNotification bool, rePost *bool, encryptedKey *string, encryptedBlob *string, encryptedPK *string) error {
	return auth.userAuth.updateAppUser(user, uuid, publicKey, consent, exposureNotification, rePost, encryptedKey, encryptedBlob, encryptedPK)
}

func (auth *Auth) createAppUser(externalID string, uuid string, publicKey string, consent bool, exposureNotification bool, rePost bool, encryptedKey *string, encryptedBlob *string, encryptedPK *string) error {
	return auth.userAuth.createAppUser(externalID, uuid, publicKey, consent, exposureNotification, rePost, encryptedKey, encryptedBlob, encryptedPK)
}

//NewAuth creates new auth handler
func NewAuth(app *core.Application, appKeys []string, oidcProvider string,
	oidcAppClientID string, appClientID string, webAppClientID string, phoneAuthSecret string, authKeys string, authIssuer string, providersAPIKeys []string) *Auth {
	apiKeysAuth := newAPIKeysAuth(appKeys)
	userAuth2 := newUserAuth(app, oidcProvider, oidcAppClientID, phoneAuthSecret, authKeys, authIssuer)
	adminAuth := newAdminAuth(app, oidcProvider, appClientID, webAppClientID)
	providersAuth := newProviderAuth(providersAPIKeys)

	auth := Auth{apiKeysAuth: apiKeysAuth, userAuth: userAuth2, adminAuth: adminAuth, providersAuth: providersAuth}
	return &auth
}

/////////////////////////////////////

//APIKeysAuth entity
type APIKeysAuth struct {
	appKeys []string
}

func (auth *APIKeysAuth) check(w http.ResponseWriter, r *http.Request) (bool, *string) {
	vHeader := r.Header.Get("v")
	var appVersion *string
	if len(vHeader) > 0 {
		appVersion = &vHeader
	}

	apiKey := r.Header.Get("ROKWIRE-API-KEY")
	//check if there is api key in the header
	if len(apiKey) == 0 {
		//no key, so return 400
		log.Println(fmt.Sprintf("400 - Bad Request"))

		w.WriteHeader(http.StatusBadRequest)
		w.Write([]byte("Bad Request"))
		return false, nil
	}

	//check if the api key is one of the listed
	appKeys := auth.appKeys
	exist := false
	for _, element := range appKeys {
		if element == apiKey {
			exist = true
			break
		}
	}
	if !exist {
		//not exist, so return 401
		log.Println(fmt.Sprintf("401 - Unauthorized for key %s", apiKey))

		w.WriteHeader(http.StatusUnauthorized)
		w.Write([]byte("Unauthorized"))
		return false, nil
	}
	return true, appVersion
}

func newAPIKeysAuth(appKeys []string) *APIKeysAuth {
	auth := APIKeysAuth{appKeys}
	return &auth
}

////////////////////////////////////

type userData struct {
	UIuceduUIN        *string   `json:"uiucedu_uin"`
	Sub               *string   `json:"sub"`
	Email             *string   `json:"email"`
	UIuceduIsMemberOf *[]string `json:"uiucedu_is_member_of"`
}

//AdminAuth entity
type AdminAuth struct {
	app *core.Application

	appVerifier    *oidc.IDTokenVerifier
	appClientID    string
	webAppVerifier *oidc.IDTokenVerifier
	webAppClientID string

	cachedUsers     *syncmap.Map //cache users while active - 5 minutes timeout
	cachedUsersLock *sync.RWMutex
}

func (auth *AdminAuth) start() {
	go auth.cleanCacheUser()
}

//cleanChacheUser cleans all users from the cache with no activity > 5 minutes
func (auth *AdminAuth) cleanCacheUser() {
	log.Println("AdminAuth -> cleanCacheUser -> start")

	toRemove := []string{}

	//find all users to remove - more than 5 minutes period from their last usage
	now := time.Now().Unix()
	auth.cachedUsers.Range(func(key, value interface{}) bool {
		cacheUser, ok := value.(*cacheUser)
		if !ok {
			return false //break the iteration
		}
		externalID, ok := key.(string)
		if !ok {
			return false //break the iteration
		}

		difference := now - cacheUser.lastUsage.Unix()
		//5 minutes
		if difference > 300 {
			toRemove = append(toRemove, externalID)
		}

		// this will continue iterating
		return true
	})

	//remove the selected ones
	count := len(toRemove)
	if count > 0 {
		log.Printf("AdminAuth -> cleanCacheUser -> %d items to remove\n", count)

		for _, key := range toRemove {
			auth.deleteCacheUser(key)
		}
	} else {
		log.Println("AdminAuth -> cleanCacheUser -> nothing to remove")
	}

	nextLoad := time.Minute * 5
	log.Printf("AdminAuth -> cleanCacheUser() -> next exec after %s\n", nextLoad)
	timer := time.NewTimer(nextLoad)
	<-timer.C
	log.Println("AdminAuth -> cleanCacheUser() -> timer expired")

	auth.cleanCacheUser()
}

func (auth *AdminAuth) check(w http.ResponseWriter, r *http.Request) (bool, *model.User, string, *model.ShibbolethAuth) {
	//1. Get the token from the request
	rawIDToken, tokenType, err := auth.getIDToken(r)
	if err != nil {
		auth.responseBadRequest(w)
		return false, nil, "", nil
	}

	//2. Get the group from the request
	group := r.Header.Get("GROUP")
	if len(group) <= 0 {
		auth.responseBadRequest(w)
		return false, nil, "", nil
	}

	//3. Validate the token
	idToken, err := auth.verify(*rawIDToken, *tokenType)
	if err != nil {
		log.Printf("error validating token - %s\n", err)

		auth.responseUnauthorized(*rawIDToken, w)
		return false, nil, "", nil
	}

	//4. Get the user data from the token
	var userData userData
	if err := idToken.Claims(&userData); err != nil {
		log.Printf("error getting user data from token - %s\n", err)

		auth.responseUnauthorized(*rawIDToken, w)
		return false, nil, "", nil
	}
	//we must have UIuceduUIN
	if userData.UIuceduUIN == nil {
		log.Printf("error - missing uiuceuin data in the token - %s\n", err)

		auth.responseUnauthorized(*rawIDToken, w)
		return false, nil, "", nil
	}

	//5. Get the user for the provided external id.
	user, err := auth.getUser(*userData.UIuceduUIN)
	if err != nil {
		log.Printf("error getting an user for external id - %s\n", err)

		auth.responseInternalServerError(w)
		return false, nil, "", nil
	}

	shibboAuth := &model.ShibbolethAuth{Uin: *userData.UIuceduUIN, Email: *userData.Email,
		IsMemberOf: userData.UIuceduIsMemberOf}

	//6.
	if user == nil {
		//we do not have a such user yet but the ID token is valid so return ok
		return true, nil, "", shibboAuth
	}
	//we have a such user, check if need to update the shibbo data before to return it
	user, err = auth.updateShiboDataIfNeeded(*user, userData)
	if err != nil {
		log.Printf("error updating an user for external id - %s\n", err)

		auth.responseInternalServerError(w)
		return false, nil, "", nil
	}

	//7. Check if the user is member of the group
	if !user.IsMemberOf(group) {
		auth.responseForbbiden(fmt.Sprintf("Security - %s is trying to access not allowed resource", *userData.Email), w)
		return false, nil, "", nil
	}

	return true, user, group, shibboAuth
}

//gets the token from the request - as cookie or as Authorization header.
//returns the id token and its type - mobile or web. If the token is taken by the cookie it is web otherwise it is mobile
func (auth *AdminAuth) getIDToken(r *http.Request) (*string, *string, error) {
	var tokenType string

	//1. Check if there is a cookie
	cookie, err := r.Cookie("rwa-at-data")
	if err == nil && cookie != nil && len(cookie.Value) > 0 {
		//there is a cookie
		tokenType = "web"
		return &cookie.Value, &tokenType, nil
	}

	//2. Check if there is a token in the Authorization header
	authorizationHeader := r.Header.Get("Authorization")
	if len(authorizationHeader) <= 0 {
		return nil, nil, errors.New("error getting Authorization header")
	}
	splitAuthorization := strings.Fields(authorizationHeader)
	if len(splitAuthorization) != 2 {
		return nil, nil, errors.New("error processing the Authorization header")
	}
	// expected - Bearer 1234
	if splitAuthorization[0] != "Bearer" {
		return nil, nil, errors.New("error processing the Authorization header")
	}
	rawIDToken := splitAuthorization[1]
	tokenType = "mobile"
	return &rawIDToken, &tokenType, nil
}

func (auth *AdminAuth) verify(rawIDToken string, tokenType string) (*oidc.IDToken, error) {
	switch tokenType {
	case "mobile":
		log.Println("AdminAuth -> mobile app client token")
		return auth.appVerifier.Verify(context.Background(), rawIDToken)
	case "web":
		log.Println("AdminAuth -> web app client token")
		return auth.webAppVerifier.Verify(context.Background(), rawIDToken)
	default:
		return nil, errors.New("AdminAuth -> there is an issue with the audience")
	}
}

func (auth *AdminAuth) createAdminAppUser(shibboAuth *model.ShibbolethAuth) (*model.User, error) {
	user, err := auth.app.CreateAdminAppUser(shibboAuth)
	if err != nil {
		return nil, err
	}

	return user, nil
}

func (auth *AdminAuth) updateShiboDataIfNeeded(current model.User, userData userData) (*model.User, error) {
	currentList := current.ShibbolethAuth.IsMemberOf
	newList := userData.UIuceduIsMemberOf

	isEqual := utils.EqualPointers(currentList, newList)
	if !isEqual {
		log.Println("updateUserIfNeeded -> need to update user")

		//1. remove it from the cache
		auth.deleteCacheUser(current.ShibbolethAuth.Uin)

		//2. update it
		current.ShibbolethAuth.IsMemberOf = userData.UIuceduIsMemberOf
		err := auth.app.UpdateUser(&current)
		if err != nil {
			return nil, err
		}
	}

	return &current, nil
}

func (auth *AdminAuth) getCachedUser(externalID string) *cacheUser {
	auth.cachedUsersLock.RLock()
	defer auth.cachedUsersLock.RUnlock()

	var cachedUser *cacheUser //to return

	item, _ := auth.cachedUsers.Load(externalID)
	if item != nil {
		cachedUser = item.(*cacheUser)
	}

	//keep the last get time
	if cachedUser != nil {
		cachedUser.lastUsage = time.Now()
		auth.cachedUsers.Store(externalID, cachedUser)
	}

	return cachedUser
}

func (auth *AdminAuth) cacheUser(externalID string, user *model.User) {
	auth.cachedUsersLock.RLock()

	cacheUser := &cacheUser{user: user, lastUsage: time.Now()}
	auth.cachedUsers.Store(externalID, cacheUser)

	auth.cachedUsersLock.RUnlock()
}

func (auth *AdminAuth) deleteCacheUser(externalID string) {
	auth.cachedUsersLock.RLock()

	auth.cachedUsers.Delete(externalID)

	auth.cachedUsersLock.RUnlock()
}

func (auth *AdminAuth) getUser(uiUceduUIN string) (*model.User, error) {
	var err error

	//1. First check if cached
	cachedUser := auth.getCachedUser(uiUceduUIN)
	if cachedUser != nil {
		return cachedUser.user, nil
	}

	//2. Check if we have a such user in the application
	user, err := auth.app.FindUserByShibbolethID(uiUceduUIN)
	if err != nil {
		log.Printf("error finding an for external id - %s\n", err)
		return nil, err
	}
	if user != nil {
		//cache it
		auth.cacheUser(uiUceduUIN, user)
		return user, nil
	}
	//there is no a such user
	return nil, nil
}

func (auth *AdminAuth) responseBadRequest(w http.ResponseWriter) {
	log.Println("AdminAuth -> 400 - Bad Request")

	w.WriteHeader(http.StatusBadRequest)
	w.Write([]byte("Bad Request"))
}

func (auth *AdminAuth) responseUnauthorized(token string, w http.ResponseWriter) {
	log.Printf("AdminAuth -> 401 - Unauthorized for token %s", token)

	w.WriteHeader(http.StatusUnauthorized)
	w.Write([]byte("Unauthorized"))
}

func (auth *AdminAuth) responseForbbiden(info string, w http.ResponseWriter) {
	log.Printf("AdminAuth -> 403 - Forbidden - %s", info)

	w.WriteHeader(http.StatusForbidden)
	w.Write([]byte("Forbidden"))
}

func (auth *AdminAuth) responseInternalServerError(w http.ResponseWriter) {
	log.Println("AdminAuth -> 500 - Internal Server Error")

	w.WriteHeader(http.StatusInternalServerError)
	w.Write([]byte("Internal Server Error"))
}

func newAdminAuth(app *core.Application, oidcProvider string, appClientID string, webAppClientID string) *AdminAuth {
	provider, err := oidc.NewProvider(context.Background(), oidcProvider)
	if err != nil {
		log.Fatalln(err)
	}

	appVerifier := provider.Verifier(&oidc.Config{ClientID: appClientID})
	webAppVerifier := provider.Verifier(&oidc.Config{ClientID: webAppClientID})

	cacheUsers := &syncmap.Map{}
	lock := &sync.RWMutex{}

	auth := AdminAuth{app: app, appVerifier: appVerifier, appClientID: appClientID,
		webAppVerifier: webAppVerifier, webAppClientID: webAppClientID,
		cachedUsers: cacheUsers, cachedUsersLock: lock}
	return &auth
}

/////////////////////////////////////

//ProvidersAuth entity
type ProvidersAuth struct {
	appKeys []string
}

func (auth *ProvidersAuth) check(w http.ResponseWriter, r *http.Request) bool {
	apiKey := r.Header.Get("ROKWIRE-HS-API-KEY")
	//check if there is api key in the header
	if len(apiKey) == 0 {
		//no key, so return 400
		log.Println(fmt.Sprintf("400 - Bad Request"))

		w.WriteHeader(http.StatusBadRequest)
		w.Write([]byte("Bad Request"))
		return false
	}

	//check if the api key is one of the listed
	appKeys := auth.appKeys
	exist := false
	for _, element := range appKeys {
		if element == apiKey {
			exist = true
			break
		}
	}
	if !exist {
		//not exist, so return 401
		log.Println(fmt.Sprintf("401 - Unauthorized for key %s", apiKey))

		w.WriteHeader(http.StatusUnauthorized)
		w.Write([]byte("Unauthorized"))
		return false
	}
	return true
}

func newProviderAuth(appKeys []string) *ProvidersAuth {
	auth := ProvidersAuth{appKeys}
	return &auth
}

type shData struct {
	UIuceduUIN *string `json:"uiucedu_uin"`
}

type tokenData struct {
	UID      string
	Name     string
	Email    string
	Phone    string
	ClientID string
	Groups   string
	Auth     string
	Type     string
	ISS      string
}

//UserAuth entity
type UserAuth struct {
	app *core.Application

	//shibboleth - keep for back compatability
	appIDTokenVerifier *oidc.IDTokenVerifier

	//phone - keep for back compatability
	phoneAuthSecret string

	//auth service
	Keys   *jwk.Set
	Issuer string

	cachedUsers     *syncmap.Map //cache users while active - 5 minutes timeout
	cachedUsersLock *sync.RWMutex

	rosters     []map[string]string //cache rosters
	rostersLock *sync.RWMutex
}

func (auth *UserAuth) start() {
	auth.loadRosters()
	go auth.cleanCacheUser()
}

//loadRosters loads all rosters
func (auth *UserAuth) loadRosters() {
	log.Println("UserAuth -> load Rosters")

	rosters, err := auth.app.LoadAllRosters()
	if err != nil {
		log.Println("cannot load rosters")
	}

	count := len(rosters)
	newValues := make([]map[string]string, count)
	if count > 0 {
		for index, item := range rosters {
			newValues[index] = item
		}
	}
	auth.setRosters(newValues)
}

//cleanChacheUser cleans all users from the cache with no activity > 5 minutes
func (auth *UserAuth) cleanCacheUser() {
	log.Println("UserAuth -> cleanCacheUser -> start")

	toRemove := []string{}

	//find all users to remove - more than 5 minutes period from their last usage
	now := time.Now().Unix()
	auth.cachedUsers.Range(func(key, value interface{}) bool {
		cacheUser, ok := value.(*cacheUser)
		if !ok {
			return false //break the iteration
		}
		externalID, ok := key.(string)
		if !ok {
			return false //break the iteration
		}

		difference := now - cacheUser.lastUsage.Unix()
		//5 minutes
		if difference > 300 {
			toRemove = append(toRemove, externalID)
		}

		// this will continue iterating
		return true
	})

	//remove the selected ones
	count := len(toRemove)
	if count > 0 {
		log.Printf("UserAuth -> cleanCacheUser -> %d items to remove\n", count)

		for _, key := range toRemove {
			auth.deleteCacheUser(key)
		}
	} else {
		log.Println("UserAuth -> cleanCacheUser -> nothing to remove")
	}

	nextLoad := time.Minute * 5
	log.Printf("UserAuth -> cleanCacheUser() -> next exec after %s\n", nextLoad)
	timer := time.NewTimer(nextLoad)
	<-timer.C
	log.Println("UserAuth -> cleanCacheUser() -> timer expired")

	auth.cleanCacheUser()
}

func (auth *UserAuth) mainCheck(w http.ResponseWriter, r *http.Request) (bool, *model.User, *string, *string) {
	authorizationHeader := r.Header.Get("Authorization")
	if len(authorizationHeader) <= 0 {
		auth.responseBadRequest(w)
		return false, nil, nil, nil
	}
	splitAuthorization := strings.Fields(authorizationHeader)
	if len(splitAuthorization) != 2 {
		auth.responseBadRequest(w)
		return false, nil, nil, nil
	}
	// expected - Bearer 1234
	if splitAuthorization[0] != "Bearer" {
		auth.responseBadRequest(w)
		return false, nil, nil, nil
	}
	rawToken := splitAuthorization[1]

	// determine the token type: 1 for shibboleth, 2 for phone, 3 for auth access token
	// 1 & 2 are deprecated but we support them for back compatability
	tokenType, err := auth.getTokenType(rawToken)
	if err != nil {
		auth.responseUnauthorized(err.Error(), w)
		return false, nil, nil, nil
	}
	if !(*tokenType == 1 || *tokenType == 2 || *tokenType == 3) {
		auth.responseUnauthorized("not supported token type", w)
		return false, nil, nil, nil
	}

	// process the token - validate it, extract the user identifier
	var externalID string
	var authType string

	switch *tokenType {
	case 1:
		//support this for back compatability
		uin, err := auth.processShibbolethToken(rawToken)
		if err != nil {
			auth.responseUnauthorized(err.Error(), w)
			return false, nil, nil, nil
		}
		externalID = *uin
		authType = "shibboleth"
	case 2:
		//support this for back compatability
		phone, err := auth.processPhoneToken(rawToken)
		if err != nil {
			auth.responseUnauthorized(err.Error(), w)
			return false, nil, nil, nil
		}
		externalID = *phone
		authType = "phone"
	case 3:
		tokenData, err := auth.processAccessToken(rawToken)
		if err != nil {
			auth.responseUnauthorized(err.Error(), w)
			return false, nil, nil, nil
		}

		tokenAuth := tokenData.Auth
		if tokenAuth == "oidc" {
			externalID = tokenData.UID
			authType = "shibboleth"
		} else if tokenAuth == "rokwire_phone" {
			externalID = tokenData.UID
			authType = "phone"
		} else {
			auth.responseUnauthorized("not supported token auth type", w)
			return false, nil, nil, nil
		}
	}

	//TODO - refactor!!!
	// if phone token then treat it as shibboleth
	if authType == "phone" {
		foundedUIN := auth.findUINByPhone(externalID)
		if foundedUIN == nil {
			//not found, it means that this phone is not added, so return unauthorized
			auth.responseUnauthorized(fmt.Sprintf("%s phone is not added in the system", externalID), w)
			return false, nil, nil, nil
		}
		//it was found
		externalID = *foundedUIN
		authType = "shibboleth"
	}

	// get the user for the provided external id.
	user, err := auth.getUser(externalID)
	if err != nil {
		log.Printf("error getting an user for external id - %s\n", err)

		auth.responseInternalServerError(w)
		return false, nil, nil, nil
	}

	// we do not have a such user yet but the ID token is valid so return ok
	if user == nil {
		return true, nil, &externalID, &authType
	}

	// once we have the user we must check if we need to create a default account, every user must have at least one default account
	user, err = auth.createDefaultAccountIfNeeded(*user)
	if err != nil {
		log.Printf("error creating a default account for user - %s - %s\n", utils.GetLogUUIDValue(user.ID), err)

		auth.responseInternalServerError(w)
		return false, nil, nil, nil
	}

	return true, user, &externalID, &authType
}

<<<<<<< HEAD
func (auth *UserAuth) processAccessToken(token string) (*tokenData, error) {
	//extract the data - header and payload
	tokenSegments := strings.Split(token, ".")
	if len(tokenSegments) != 3 {
		return nil, errors.New("token segments count is != 3")
	}
	//header data
	headerData, err := jwt.DecodeSegment(tokenSegments[0])
	if err != nil {
		log.Printf("error decoding the header segment - %s", err)
		return nil, err
	}
	headerMap := make(map[string]string)
	err = json.Unmarshal(headerData, &headerMap)
	if err != nil {
		log.Println("error unmarshaling the header data" + err.Error())
		return nil, err
	}

	//payload
	payloadData, err := jwt.DecodeSegment(tokenSegments[1])
	if err != nil {
		log.Printf("error decoding the payload segment - %s", err)
		return nil, err
	}
	var tokenData *tokenData
	err = json.Unmarshal(payloadData, &tokenData)
	if err != nil {
		log.Println("error unmarshaling the payload data" + err.Error())
		return nil, err
	}

	//check issuer
	if tokenData.ISS != auth.Issuer {
		log.Printf("issuer does not match: - %s", tokenData.ISS)
		return nil, errors.New("issuer does not match:" + tokenData.ISS)
	}

	//check keys
	kid := headerMap["kid"]
	if len(kid) == 0 {
		log.Println("kid header is missing")
		return nil, errors.New("kid header is missing")
	}
	jwkMatch := auth.Keys.LookupKeyID(kid)
	if len(jwkMatch) == 0 {
		log.Printf("no matching kid found")
		return nil, errors.New("no matching kid found")
	} else if len(jwkMatch) > 1 {
		log.Printf("multiple matching kids found")
		return nil, errors.New("multiple matching kids found")
	}
	publicKey := jwkMatch[0].(jwk.RSAPublicKey)

	//validate
	jwk := rsa.PublicKey{}
	parsedToken, err := jwt.ParseWithClaims(token, jwt.MapClaims{}, func(token *jwt.Token) (interface{}, error) {
		if err := publicKey.Raw(&jwk); err != nil {
			log.Println("failed to create public key:", err)
			return nil, err
		}
		return &jwk, nil
	})
	if err != nil {
		log.Printf("error parse/validate token - %s", err)
		return nil, err
	}
	if !parsedToken.Valid {
		log.Printf("not valid token - %s", token)
		return nil, errors.New("not valid token:" + token)
	}

	return tokenData, nil
=======
func (auth *UserAuth) userCheck(w http.ResponseWriter, r *http.Request) (bool, *model.User, *string, *string) {
	//apply main check
	ok, user, externalID, authType := auth.mainCheck(w, r)
	if !ok {
		return false, nil, nil, nil
	}

	return true, user, externalID, authType
}

func (auth *UserAuth) userAccountsCheck(w http.ResponseWriter, r *http.Request) (bool, *model.User, *model.Account) {
	//apply main check
	ok, user, _, _ := auth.mainCheck(w, r)
	if !ok {
		return false, nil, nil
	}

	// determine the used user account
	/// get the account id from the header
	passedAccountID := r.Header.Get("ROKWIRE-ACC-ID")
	/// if account id not passed then we use the default one, we support the old client version
	if len(passedAccountID) == 0 {
		defAccount := user.GetDefaultAccount()
		if defAccount == nil {
			log.Printf("error getting default account - %s\n", utils.GetLogUUIDValue(user.ID))

			auth.responseInternalServerError(w)
			return false, nil, nil
		}
		passedAccountID = defAccount.ID
	}
	/// now get the user account for the provided account id
	account := user.GetAccount(passedAccountID)
	if account == nil {
		auth.responseForbbiden(fmt.Sprintf("Security - %s is trying to use account %s", utils.GetLogUUIDValue(user.ID), passedAccountID), w)
		return false, nil, nil
	}

	return true, user, account
}

func (auth *UserAuth) createDefaultAccountIfNeeded(current model.User) (*model.User, error) {
	if current.HasDefaultAccount() {
		//we have a default account, so do nothing
		return &current, nil
	}

	log.Printf("createDefaultAccountIfNeeded -> we need to create default account!")

	//1. remove it from the cache
	auth.deleteCacheUser(current.ExternalID)

	//2. create default account
	user, err := auth.app.CreateDefaultAccount(current.ID)
	if err != nil {
		return nil, err
	}
	return user, nil
>>>>>>> 21eca9bc
}

func (auth *UserAuth) processShibbolethToken(token string) (*string, error) {
	// Validate the token
	idToken, err := auth.appIDTokenVerifier.Verify(context.Background(), token)
	if err != nil {
		log.Printf("error validating token - %s\n", err)
		return nil, err
	}

	// Get the user data from the token
	var userData shData
	if err := idToken.Claims(&userData); err != nil {
		log.Printf("error getting user data from token - %s\n", err)
		return nil, err
	}
	//we must have UIuceduUIN
	if userData.UIuceduUIN == nil {
		log.Printf("missing uiuceuin data in the token - %s\n", token)
		return nil, errors.New("missing uiuceuin data in the token")
	}
	return userData.UIuceduUIN, nil
}

func (auth *UserAuth) findUINByPhone(phone string) *string {
	rosters := auth.getRosters()
	if len(rosters) == 0 {
		return nil
	}

	for _, item := range rosters {
		cPhone := item["phone"]
		if cPhone == phone {
			uin := item["uin"]
			return &uin
		}
	}
	return nil
}

func (auth *UserAuth) processPhoneToken(token string) (*string, error) {
	claims := jwt.MapClaims{}
	_, err := jwt.ParseWithClaims(token, claims, func(token *jwt.Token) (interface{}, error) {
		return []byte(auth.phoneAuthSecret), nil
	})
	if err != nil {
		return nil, err
	}

	for key, val := range claims {
		if key == "phoneNumber" {
			phoneValue := val.(string)
			return &phoneValue, nil
		}
	}
	return nil, errors.New("there is no phoneNumber claim in the phone token")
}

// type: 1 for shibboleth, 2 for phone, 3 for auth access token
// 1 & 2 are deprecated but we support them for back compatability
func (auth *UserAuth) getTokenType(token string) (*int, error) {
	parser := new(jwt.Parser)
	claims := jwt.MapClaims{}
	_, _, err := parser.ParseUnverified(token, claims)
	if err != nil {
		return nil, err
	}

	for key := range claims {
		if key == "uiucedu_uin" {
			tokenType := 1
			return &tokenType, nil
		}
		if key == "phoneNumber" {
			tokenType := 2
			return &tokenType, nil
		}
		if key == "uid" {
			tokenType := 3
			return &tokenType, nil
		}
	}
	return nil, errors.New("not supported token type")
}

func (auth *UserAuth) createAppUser(externalID string, uuid string, publicKey string,
	consent bool, exposureNotification bool, rePost bool, encryptedKey *string, encryptedBlob *string, encryptedPK *string) error {

	_, err := auth.app.CreateAppUser(externalID, uuid, publicKey, consent, exposureNotification, rePost, encryptedKey, encryptedBlob, encryptedPK)
	if err != nil {
		return err
	}

	return nil
}

func (auth *UserAuth) updateAppUser(user model.User, uuid string, publicKey string, consent bool, exposureNotification bool, rePost *bool,
	encryptedKey *string, encryptedBlob *string, encryptedPK *string) error {

	//1. remove it from the cache
	auth.deleteCacheUser(user.ExternalID)

	//2. Set the new values
	user.UUID = uuid
	user.PublicKey = publicKey
	user.Consent = consent
	user.ExposureNotification = exposureNotification
	if rePost != nil {
		user.RePost = *rePost
	}
	user.EncryptedKey = encryptedKey
	user.EncryptedBlob = encryptedBlob
	user.EncryptedPK = encryptedPK

	//3. Update the user
	err := auth.app.UpdateUser(&user)
	if err != nil {
		return err
	}

	return nil
}

func (auth *UserAuth) getCachedUser(externalID string) *cacheUser {
	auth.cachedUsersLock.RLock()
	defer auth.cachedUsersLock.RUnlock()

	var cachedUser *cacheUser //to return

	item, _ := auth.cachedUsers.Load(externalID)
	if item != nil {
		cachedUser = item.(*cacheUser)
	}

	//keep the last get time
	if cachedUser != nil {
		cachedUser.lastUsage = time.Now()
		auth.cachedUsers.Store(externalID, cachedUser)
	}

	return cachedUser
}

func (auth *UserAuth) cacheUser(externalID string, user *model.User) {
	auth.cachedUsersLock.RLock()

	cacheUser := &cacheUser{user: user, lastUsage: time.Now()}
	auth.cachedUsers.Store(externalID, cacheUser)

	auth.cachedUsersLock.RUnlock()
}

func (auth *UserAuth) deleteCacheUser(externalID string) {
	auth.cachedUsersLock.RLock()

	auth.cachedUsers.Delete(externalID)

	auth.cachedUsersLock.RUnlock()
}

func (auth *UserAuth) clearCacheUsers() {
	log.Println("UserAuth -> clearCacheUsers")

	auth.cachedUsersLock.RLock()

	auth.cachedUsers = &syncmap.Map{}

	auth.cachedUsersLock.RUnlock()
}

func (auth *UserAuth) setRosters(rosters []map[string]string) {
	auth.rostersLock.RLock()

	auth.rosters = rosters

	auth.rostersLock.RUnlock()
}

func (auth *UserAuth) getRosters() []map[string]string {
	auth.rostersLock.RLock()
	defer auth.rostersLock.RUnlock()

	return auth.rosters
}

func (auth *UserAuth) getUser(externalID string) (*model.User, error) {
	var err error

	//1. First check if cached
	cachedUser := auth.getCachedUser(externalID)
	if cachedUser != nil {
		return cachedUser.user, nil
	}

	//2. Check if we have a such user in the application
	user, err := auth.app.FindUserByExternalID(externalID)
	if err != nil {
		log.Printf("error finding an user for external id - %s\n", err)
		return nil, err
	}
	if user != nil {
		//cache it
		auth.cacheUser(externalID, user)
		return user, nil
	}
	//there is no a such user
	return nil, nil
}

func (auth *UserAuth) responseBadRequest(w http.ResponseWriter) {
	log.Println(fmt.Sprintf("400 - Bad Request"))

	w.WriteHeader(http.StatusBadRequest)
	w.Write([]byte("Bad Request"))
}

func (auth *UserAuth) responseUnauthorized(logInfo string, w http.ResponseWriter) {
	log.Println(fmt.Sprintf("401 - Unauthorized - %s", logInfo))

	w.WriteHeader(http.StatusUnauthorized)
	w.Write([]byte("Unauthorized"))
}

func (auth *UserAuth) responseInternalServerError(w http.ResponseWriter) {
	log.Println(fmt.Sprintf("500 - Internal Server Error"))

	w.WriteHeader(http.StatusInternalServerError)
	w.Write([]byte("Internal Server Error"))
}

func (auth *UserAuth) responseForbbiden(info string, w http.ResponseWriter) {
	log.Printf("403 - Forbidden - %s", info)

	w.WriteHeader(http.StatusForbidden)
	w.Write([]byte("Forbidden"))
}

func newUserAuth(app *core.Application, oidcProvider string, oidcAppClientID string,
	phoneAuthSecret string, keys string, issuer string) *UserAuth {

	provider, err := oidc.NewProvider(context.Background(), oidcProvider)
	if err != nil {
		log.Fatalln(err)
	}
	appIDTokenVerifier := provider.Verifier(&oidc.Config{ClientID: oidcAppClientID})

	keysSet, err := jwk.ParseString(keys)
	if err != nil {
		log.Fatalln(err)
	}

	cacheUsers := &syncmap.Map{}
	lock := &sync.RWMutex{}

	cacheRosters := []map[string]string{}
	rostersLock := &sync.RWMutex{}

	auth := UserAuth{app: app, appIDTokenVerifier: appIDTokenVerifier, phoneAuthSecret: phoneAuthSecret, Keys: keysSet, Issuer: issuer,
		cachedUsers: cacheUsers, cachedUsersLock: lock, rosters: cacheRosters, rostersLock: rostersLock}
	return &auth
}<|MERGE_RESOLUTION|>--- conflicted
+++ resolved
@@ -752,81 +752,6 @@
 	return true, user, &externalID, &authType
 }
 
-<<<<<<< HEAD
-func (auth *UserAuth) processAccessToken(token string) (*tokenData, error) {
-	//extract the data - header and payload
-	tokenSegments := strings.Split(token, ".")
-	if len(tokenSegments) != 3 {
-		return nil, errors.New("token segments count is != 3")
-	}
-	//header data
-	headerData, err := jwt.DecodeSegment(tokenSegments[0])
-	if err != nil {
-		log.Printf("error decoding the header segment - %s", err)
-		return nil, err
-	}
-	headerMap := make(map[string]string)
-	err = json.Unmarshal(headerData, &headerMap)
-	if err != nil {
-		log.Println("error unmarshaling the header data" + err.Error())
-		return nil, err
-	}
-
-	//payload
-	payloadData, err := jwt.DecodeSegment(tokenSegments[1])
-	if err != nil {
-		log.Printf("error decoding the payload segment - %s", err)
-		return nil, err
-	}
-	var tokenData *tokenData
-	err = json.Unmarshal(payloadData, &tokenData)
-	if err != nil {
-		log.Println("error unmarshaling the payload data" + err.Error())
-		return nil, err
-	}
-
-	//check issuer
-	if tokenData.ISS != auth.Issuer {
-		log.Printf("issuer does not match: - %s", tokenData.ISS)
-		return nil, errors.New("issuer does not match:" + tokenData.ISS)
-	}
-
-	//check keys
-	kid := headerMap["kid"]
-	if len(kid) == 0 {
-		log.Println("kid header is missing")
-		return nil, errors.New("kid header is missing")
-	}
-	jwkMatch := auth.Keys.LookupKeyID(kid)
-	if len(jwkMatch) == 0 {
-		log.Printf("no matching kid found")
-		return nil, errors.New("no matching kid found")
-	} else if len(jwkMatch) > 1 {
-		log.Printf("multiple matching kids found")
-		return nil, errors.New("multiple matching kids found")
-	}
-	publicKey := jwkMatch[0].(jwk.RSAPublicKey)
-
-	//validate
-	jwk := rsa.PublicKey{}
-	parsedToken, err := jwt.ParseWithClaims(token, jwt.MapClaims{}, func(token *jwt.Token) (interface{}, error) {
-		if err := publicKey.Raw(&jwk); err != nil {
-			log.Println("failed to create public key:", err)
-			return nil, err
-		}
-		return &jwk, nil
-	})
-	if err != nil {
-		log.Printf("error parse/validate token - %s", err)
-		return nil, err
-	}
-	if !parsedToken.Valid {
-		log.Printf("not valid token - %s", token)
-		return nil, errors.New("not valid token:" + token)
-	}
-
-	return tokenData, nil
-=======
 func (auth *UserAuth) userCheck(w http.ResponseWriter, r *http.Request) (bool, *model.User, *string, *string) {
 	//apply main check
 	ok, user, externalID, authType := auth.mainCheck(w, r)
@@ -885,7 +810,81 @@
 		return nil, err
 	}
 	return user, nil
->>>>>>> 21eca9bc
+}
+
+func (auth *UserAuth) processAccessToken(token string) (*tokenData, error) {
+	//extract the data - header and payload
+	tokenSegments := strings.Split(token, ".")
+	if len(tokenSegments) != 3 {
+		return nil, errors.New("token segments count is != 3")
+	}
+	//header data
+	headerData, err := jwt.DecodeSegment(tokenSegments[0])
+	if err != nil {
+		log.Printf("error decoding the header segment - %s", err)
+		return nil, err
+	}
+	headerMap := make(map[string]string)
+	err = json.Unmarshal(headerData, &headerMap)
+	if err != nil {
+		log.Println("error unmarshaling the header data" + err.Error())
+		return nil, err
+	}
+
+	//payload
+	payloadData, err := jwt.DecodeSegment(tokenSegments[1])
+	if err != nil {
+		log.Printf("error decoding the payload segment - %s", err)
+		return nil, err
+	}
+	var tokenData *tokenData
+	err = json.Unmarshal(payloadData, &tokenData)
+	if err != nil {
+		log.Println("error unmarshaling the payload data" + err.Error())
+		return nil, err
+	}
+
+	//check issuer
+	if tokenData.ISS != auth.Issuer {
+		log.Printf("issuer does not match: - %s", tokenData.ISS)
+		return nil, errors.New("issuer does not match:" + tokenData.ISS)
+	}
+
+	//check keys
+	kid := headerMap["kid"]
+	if len(kid) == 0 {
+		log.Println("kid header is missing")
+		return nil, errors.New("kid header is missing")
+	}
+	jwkMatch := auth.Keys.LookupKeyID(kid)
+	if len(jwkMatch) == 0 {
+		log.Printf("no matching kid found")
+		return nil, errors.New("no matching kid found")
+	} else if len(jwkMatch) > 1 {
+		log.Printf("multiple matching kids found")
+		return nil, errors.New("multiple matching kids found")
+	}
+	publicKey := jwkMatch[0].(jwk.RSAPublicKey)
+
+	//validate
+	jwk := rsa.PublicKey{}
+	parsedToken, err := jwt.ParseWithClaims(token, jwt.MapClaims{}, func(token *jwt.Token) (interface{}, error) {
+		if err := publicKey.Raw(&jwk); err != nil {
+			log.Println("failed to create public key:", err)
+			return nil, err
+		}
+		return &jwk, nil
+	})
+	if err != nil {
+		log.Printf("error parse/validate token - %s", err)
+		return nil, err
+	}
+	if !parsedToken.Valid {
+		log.Printf("not valid token - %s", token)
+		return nil, errors.New("not valid token:" + token)
+	}
+
+	return tokenData, nil
 }
 
 func (auth *UserAuth) processShibbolethToken(token string) (*string, error) {
