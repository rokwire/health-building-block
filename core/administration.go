--- conflicted
+++ resolved
@@ -921,9 +921,6 @@
 	return symptoms, nil
 }
 
-<<<<<<< HEAD
-func (app *Application) createRule(current model.User, group string, audit *string, countyID string, testTypeID string, priority *int,
-=======
 func (app *Application) getUINOverrides(uin *string, sort *string) ([]*model.UINOverride, error) {
 	uinOverrides, err := app.storage.FindUINOverrides(uin, sort)
 	if err != nil {
@@ -973,8 +970,7 @@
 	return nil
 }
 
-func (app *Application) createRule(current model.User, group string, countyID string, testTypeID string, priority *int,
->>>>>>> 9f5333cb
+func (app *Application) createRule(current model.User, group string, audit *string, countyID string, testTypeID string, priority *int,
 	resultsStatuses []model.TestTypeResultCountyStatus) (*model.Rule, error) {
 
 	//TODO - transactions, consistency!!!
